"""
Distribution class
"""
# To do:
#
# - wrap bins for cyclic histograms
# - check use of float() in count_mag() etc
# - clarify comment about negative selectivity
#
# - function to return value in a range (like a real histogram)
# - cache values
# - assumes cyclic axes start at 0: include a shift based on range
#
# - is there a way to make this work for arrays without mentioning
#   "array" anywhere in here?
# - should this be two classes: one for the core (which would be
#   small though) and another for statistics?

import numpy as np

import param
import cmath
import math

unavailable_scipy_optimize = False
try:
    from scipy import optimize
except ImportError:
    param.Parameterized().debug("scipy.optimize not available, dummy von Mises fit")
    unavailable_scipy_optimize = True

def wrap(lower, upper, x):
    """
    Circularly alias the numeric value x into the range [lower,upper).

    Valid for cyclic quantities like orientations or hues.
    """
    #I have no idea how I came up with this algorithm; it should be simplified.
    #
    # Note that Python's % operator works on floats and arrays;
    # usually one can simply use that instead.  E.g. to wrap array or
    # scalar x into 0,2*pi, just use "x % (2*pi)".
    axis_range = upper - lower
    return lower + (x - lower + 2.0 * axis_range * (1.0 - math.floor(x / (2.0 * axis_range)))) % axis_range

def calc_theta(bins, axis_range):
    """
    Convert a bin number to a direction in radians.

    Works for NumPy arrays of bin numbers, returning
    an array of directions.
    """
    return np.exp( (2.0 * np.pi) * bins / axis_range * 1.0j )


class Distribution(object):
    """
    Holds a distribution of the values f(x) associated with a variable x.

    A Distribution is a histogram-like object that is a dictionary of
    samples.  Each sample is an x:f(x) pair, where x is called the feature_bin
    and f(x) is called the value(). Each feature_bin's value is typically
    maintained as the sum of all the values that have been placed into
    it.

    The feature_bin axis is continuous, and can represent a continuous
    quantity without discretization.  Alternatively, this class can be
    used as a traditional histogram by either discretizing the feature_bin
    number before adding each sample, or by binning the values in the
    final Distribution.

    Distributions are bounded by the specified axis_bounds, and can
    either be cyclic (like directions or hues) or non-cyclic.  For
    cyclic distributions, samples provided outside the axis_bounds
    will be wrapped back into the bound range, as is appropriate for
    quantities like directions.  For non-cyclic distributions,
    providing samples outside the axis_bounds will result in a
    ValueError.

    In addition to the values, can also return the counts, i.e., the
    number of times that a sample has been added with the given feature_bin.

    Not all instances of this class will be a true distribution in the
    mathematical sense; e.g. the values will have to be normalized
    before they can be considered a probability distribution.

    If keep_peak=True, the value stored in each feature_bin will be the
    maximum of all values ever added, instead of the sum.  The
    distribution will thus be a record of the maximum value
    seen at each feature_bin, also known as an envelope.
    """

    # Holds the number of times that undefined values have been
    # returned from calculations for any instance of this class,
    # e.g. calls to vector_direction() or vector_selectivity() when no
    # value is non-zero.  Useful for warning users when the values are
    # not meaningful.
    undefined_vals  = 0

    def __init__(self, axis_bounds, axis_range, cyclic, data, counts, total_count, total_value, theta):
        self._data = data
        self._counts = counts

        # total_count and total_value hold the total number and sum
        # (respectively) of values that have ever been provided for
        # each feature_bin.  For a simple distribution these will be the same as
        # sum_counts() and sum_values().
        self.total_count = total_count
        self.total_value = total_value
        
        self.axis_bounds = axis_bounds
        self.axis_range = axis_range
        self.cyclic = cyclic
        
        self._pop_store = None

        # Cache busy data
        self._keys = list(data.keys())
        self._values = list(data.values())
        self._theta = theta
        
        if self.cyclic:
            # Cache the vector sum
            self._vector_sum = self._fast_vector_sum(self._values, theta)
        else:
            self._vector_sum = None
            
    def data(self):
        """
        Answer a dictionary with bins as keys.
        """
        return self._data
    
    def pop(self, feature_bin):
        """
        Remove the entry with bin from the distribution.
        """
        if self._pop_store is not None:
            raise Exception("Distribution: attempt to pop value before outstanding restore")
        self._pop_store = self._data.pop(feature_bin)
        
        self._keys = list(self._data.keys())
        self._values = list(self._data.values())

    def restore(self, feature_bin):
        """
        Restore the entry with bin from the distribution.
        Only valid if called after a pop.
        """
        if self._pop_store is None:
            raise Exception("Distribution: attempt to restore value before pop")
        self._data[feature_bin] = self._pop_store
        self._pop_store = None
        
        self._keys = list(self._data.keys())
        self._values = list(self._data.values())

    def vector_sum(self):
        """
        Return the vector sum of the distribution as a tuple (magnitude, avgbinnum).

        Each feature_bin contributes a vector of length equal to its value, at
        a direction corresponding to the feature_bin number.  Specifically,
        the total feature_bin number range is mapped into a direction range
        [0,2pi].

        For a cyclic distribution, the avgbinnum will be a continuous
        measure analogous to the max_value_bin() of the distribution.
        But this quantity has more precision than max_value_bin()
        because it is computed from the entire distribution instead of
        just the peak feature_bin.  However, it is likely to be useful only
        for uniform or very dense sampling; with sparse, non-uniform
        sampling the estimates will be biased significantly by the
        particular samples chosen.

        The avgbinnum is not meaningful when the magnitude is 0,
        because a zero-length vector has no direction.  To find out
        whether such cases occurred, you can compare the value of
        undefined_vals before and after a series of calls to this
        function.
        
        This tries to use cached values of this.

        """
        if self._vector_sum is None:
            # There is a non cyclic distribution that is using this.
            # Calculate and then cache it
            
            # First check if there is a cached theta. If not derive it.
            if self._theta is None:          
                self._theta =  calc_theta(np.array(self._keys), self.axis_range)

            self._vector_sum = self._fast_vector_sum(self._values, self._theta)
            
        return self._vector_sum
            
    def _fast_vector_sum(self, values, theta):
        """
        Return the vector sum of the distribution as a tuple (magnitude, avgbinnum).
        
        This implementation assumes that the values of the distribution needed for the 
        vector sum will not be changed and depends on cached values.
        
        """
        # vectors are represented in polar form as complex numbers
        v_sum = np.inner(values, theta)

        magnitude = abs(v_sum)
        direction = cmath.phase(v_sum)

        if v_sum == 0:
            self.undefined_vals += 1

        direction_radians = self._radians_to_bins(direction)

        # wrap the direction because arctan2 returns principal values
        wrapped_direction = wrap(self.axis_bounds[0], self.axis_bounds[1], direction_radians)

        return (magnitude, wrapped_direction)


    def get_value(self, feature_bin):
        """
        Return the value of the specified feature_bin.

        (Return None if there is no such feature_bin.)
        """
        return self._data.get(feature_bin)


    def get_count(self, feature_bin):
        """
        Return the count from the specified feature_bin.

        (Return None if there is no such feature_bin.)
        """
        return self._counts.get(feature_bin)


    def values(self):
        """
        Return a list of values.

        Various statistics can then be calculated if desired:

          sum(vals)  (total of all values)
          max(vals)  (highest value in any feature_bin)

        Note that the feature_bin-order of values returned does not necessarily
        match that returned by counts().
        """
<<<<<<< HEAD
        return self._values
=======
        return list(self._data.values())
>>>>>>> 2e7460ad


    def counts(self):
        """
        Return a list of values.

        Various statistics can then be calculated if desired:

          sum(counts)  (total of all counts)
          max(counts)  (highest count in any feature_bin)

        Note that the feature_bin-order of values returned does not necessarily
        match that returned by values().
        """
        return list(self._counts.values())


    def bins(self):
        """
        Return a list of bins that have been populated.
        """
<<<<<<< HEAD
        return self._keys
=======
        return list(self._data.keys())


    def add(self, new_data):
        """
        Add a set of new data in the form of a dictionary of (bin,
        value) pairs.  If the bin already exists, the value is added
        to the current value.  If the bin doesn't exist, one is created
        with that value.

        Bin numbers outside axis_bounds are allowed for cyclic=True,
        but otherwise a ValueError is raised.

        If keep_peak=True, the value of the bin is the maximum of the
        current value and the supplied value.  That is, the bin stores
        the peak value seen so far.  Note that each call will increase
        the total_value and total_count (and thus decrease the
        value_mag() and count_mag()) even if the value doesn't happen
        to be the maximum seen so far, since each data point still
        helps improve the sampling and thus the confidence.
        """
        for bin in new_data.keys():

            if self.cyclic==False:
                if not (self.axis_bounds[0] <= bin <= self.axis_bounds[1]):
                    raise ValueError("Bin outside bounds.")
            # CEBALERT: Neet to support wrapping of bin values
            # else:  new_bin = wrap(self.axis_bounds[0], self.axis_bounds[1], bin)
            new_bin = bin

            if new_bin not in self._data:
                self._data[new_bin] = 0.0
                self._counts[new_bin] = 0

            new_value = new_data[bin]
            self.total_value += new_value
            self._counts[new_bin] += 1
            self.total_count += 1

            if self.keep_peak == True:
                if new_value > self._data[new_bin]: self._data[new_bin] = new_value
            else:
                self._data[new_bin] += new_value
>>>>>>> 2e7460ad


    def sub_distr( self, distr ):
        """
        Subtract the given distribution from the current one.
        Only existing bins are modified, new bins in the given
        distribution are discarded without raising errors.

        Note that total_value and total_count are not affected, and
        keep_peak is ignored, therefore analysis relying on these
        values should not call this method.
        """
        for b in distr.bins():
            if b in self.bins():
                v = distr._data.get(b)
                if v is not None: self._data[b] -= v


    def max_value_bin(self):
<<<<<<< HEAD
        """
        Return the feature_bin with the largest value.
        
        Note that uses cached values so that pop and restore
        need to be used if want with altered distribution.
        """
        return self._keys[np.argmax(self._values)]


    def weighted_sum(self):
        """Return the sum of each value times its feature_bin."""
        return np.inner(self._keys, self._values)
=======
        """Return the bin with the largest value."""
        return list(self._data.keys())[np.argmax(list(self._data.values()))]


    def weighted_sum(self):
        """Return the sum of each value times its bin."""
        return np.inner(list(self._data.keys()), list(self._data.values()))
>>>>>>> 2e7460ad


    def value_mag(self, feature_bin):
        """Return the value of a single feature_bin as a proportion of total_value."""
        return self._safe_divide(self._data.get(feature_bin), self.total_value)


    def count_mag(self, feature_bin):
        """Return the count of a single feature_bin as a proportion of total_count."""
        return self._safe_divide(float(self._counts.get(feature_bin)), float(self.total_count))
        # use of float()


    def _bins_to_radians(self, bin):
        """
        Convert a bin number to a direction in radians.

        Works for NumPy arrays of bin numbers, returning
        an array of directions.
        """
        return (2*np.pi)*bin/self.axis_range


    def _radians_to_bins(self, direction):
        """
        Convert a direction in radians into a feature_bin number.

        Works for NumPy arrays of direction, returning
        an array of feature_bin numbers.
        """
        return direction * self.axis_range / (2 * np.pi)


    def _safe_divide(self, numerator, denominator):
        """
        Division routine that avoids division-by-zero errors
        (returning zero in such cases) but keeps track of them
        for undefined_values().
        """
        if denominator == 0:
            self.undefined_vals += 1
            return 0
        else:
            return numerator/denominator


class Pref(dict):
    """
    This class simply collects named arguments into a dictionary

    the main purpose is to make pretty readable the output of DistributionStatisticFn
    functions.
    In addition, trap missing keys
    """

    def __init__(self, **args):
        dict.__init__(self, **args)

    def __getitem__(self, key):
        try:
            return dict.__getitem__(self, key)
        except KeyError:
            return None



class DistributionStatisticFn(param.Parameterized):
    """
    Base class for various functions performing statistics on a distribution.
    """

    value_scale = param.NumericTuple((0.0, 1.0), doc="""
            Scaling of the resulting value of the distribution statistics,
            typically the preference of a unit to feature values. The tuple
            specifies (offset, multiplier) of the output scaling""")

# APNOTE: previously selectivity_scale[ 1 ] used to be 17, a value suitable
# for combining preference and selectivity in HSV plots. Users wishing to keep
# this value should now set it when creating SheetViews, in commands like that
# in command/analysis.py
    selectivity_scale = param.NumericTuple((0.0, 1.0), doc="""
            Scaling of the resulting measure of the distribution peakedness,
            typically the selectivity of a unit to its preferred feature value.
            The tuple specifies (offset, multiplier) of the output scaling""")

    __abstract = True

    def __call__(self, distribution):
        """
        Apply the distribution statistic function; must be implemented by subclasses.

        Subclasses sould be called with a Distribution as argument, return will be a
        dictionary, with Pref objects as values
        """
        raise NotImplementedError


class DescriptiveStatisticFn(DistributionStatisticFn):
    """
    Abstract class for basic descriptive statistics
    """

    def vector_sum(self, d):
        """
        Return the vector sum of the distribution as a tuple (magnitude, avgbinnum).

        Each bin contributes a vector of length equal to its value, at
        a direction corresponding to the bin number.  Specifically,
        the total bin number range is mapped into a direction range
        [0,2pi].

        For a cyclic distribution, the avgbinnum will be a continuous
        measure analogous to the max_value_bin() of the distribution.
        But this quantity has more precision than max_value_bin()
        because it is computed from the entire distribution instead of
        just the peak bin.  However, it is likely to be useful only
        for uniform or very dense sampling; with sparse, non-uniform
        sampling the estimates will be biased significantly by the
        particular samples chosen.

        The avgbinnum is not meaningful when the magnitude is 0,
        because a zero-length vector has no direction.  To find out
        whether such cases occurred, you can compare the value of
        undefined_vals before and after a series of calls to this
        function.
        
        This is a slow algorithm and should only be used if the
        contents of the distribution have been changed by the statistical 
        function.
        If not, then the cached value in the distribution should be used.

        """
        # vectors are represented in polar form as complex numbers
<<<<<<< HEAD
        h = d.data()
        theta = calc_theta(np.array(list(h.keys())), d.axis_range)
        return d._fast_vector_sum(list(h.values()), theta)
=======
        h = d._data
        r = list(h.values())
        theta = d._bins_to_radians(np.array(list(h.keys())))
        v_sum = np.inner(r, np.exp(theta * 1j))

        magnitude = abs(v_sum)
        direction = arg(v_sum)

        if v_sum == 0:
            d.undefined_vals += 1

        direction_radians = d._radians_to_bins(direction)

        # wrap the direction because arctan2 returns principal values
        wrapped_direction = wrap(d.axis_bounds[0], d.axis_bounds[1], direction_radians)

        return (magnitude, wrapped_direction)
>>>>>>> 2e7460ad


    def _weighted_average(self, d ):
        """
        Return the weighted_sum divided by the sum of the values
        """
<<<<<<< HEAD
        return d._safe_divide(d.weighted_sum(), sum(d.values()))
=======
        return d._safe_divide(d.weighted_sum(), sum(list(d._data.values())))
>>>>>>> 2e7460ad


    def selectivity(self, d):
        """
        Return a measure of the peakedness of the distribution.  The
        calculation differs depending on whether this is a cyclic
        variable.  For a cyclic variable, returns the magnitude of the
        vector_sum() divided by the sum_value() (see
        _vector_selectivity for more details).  For a non-cyclic
        variable, returns the max_value_bin()) as a proportion of the
        sum_value() (see _relative_selectivity for more details).
        """
        if d.cyclic == True:
            return self._vector_selectivity(d)
        else:
            return self._relative_selectivity(d)


    # CEBHACKALERT: the definition of selectivity for non-cyclic
    # quantities probably needs some more thought.
    # Additionally, this fails the test in testfeaturemap
    # (see the comment there).
    def _relative_selectivity(self, d):
        """
        Return max_value_bin()) as a proportion of the sum_value().

        This quantity is a measure of how strongly the distribution is
        biased towards the max_value_bin().  For a smooth,
        single-lobed distribution with an inclusive, non-cyclic range,
        this quantity is an analog to vector_selectivity.  To be a
        precise analog for arbitrary distributions, it would need to
        compute some measure of the selectivity that works like the
        weighted_average() instead of the max_value_bin().  The result
        is scaled such that if all bins are identical, the selectivity
        is 0.0, and if all bins but one are zero, the selectivity is
        1.0.
        """
        # A single feature_bin is considered fully selective (but could also
        # arguably be considered fully unselective)
        if len(d.data()) <= 1:
            return 1.0

<<<<<<< HEAD
        proportion = d._safe_divide(max(d.values()), sum(d.values()))
        offset = 1.0/len(d.values())
=======
        proportion = d._safe_divide(max(list(d._data.values())),
                                    sum(list(d._data.values())))
        offset = 1.0/len(d._data)
>>>>>>> 2e7460ad
        scaled = (proportion-offset) / (1.0-offset)

        # negative scaled is possible
        # e.g. 2 bins, with values that sum to less than 0.5
        # this probably isn't what should be done in those cases
        if scaled >= 0.0:
            return scaled
        else:
            return 0.0


    def _vector_selectivity(self, d):
        """
        Return the magnitude of the vector_sum() divided by the sum_value().

        This quantity is a vector-based measure of the peakedness of
        the distribution.  If only a single feature_bin has a non-zero value(),
        the selectivity will be 1.0, and if all bins have the same
        value() then the selectivity will be 0.0.  Other distributions
        will result in intermediate values.

        For a distribution with a sum_value() of zero (i.e. all bins
        empty), the selectivity is undefined.  Assuming that one will
        usually be looking for high selectivity, we return zero in such
        a case so that high selectivity will not mistakenly be claimed.
        To find out whether such cases occurred, you can compare the
        value of undefined_values() before and after a series of
        calls to this function.
        """
<<<<<<< HEAD
        return d._safe_divide(d.vector_sum()[0], sum(d.values()))
=======
        return d._safe_divide(self.vector_sum(d)[0], sum(list(d._data.values())))
>>>>>>> 2e7460ad


    __abstract = True



class DescriptiveBimodalStatisticFn(DescriptiveStatisticFn):
    """
    Abstract class for descriptive statistics of two-modes distributions

    """

    def second_max_value_bin(self, d):
        """
        Return the feature_bin with the second largest value.
        If there is one feature_bin only, return it. This is not a correct result,
        however it is practical for plotting compatibility, and it will not
        mistakenly be claimed as secondary maximum, by forcing its selectivity
        to 0.0
        """
<<<<<<< HEAD
        if len(d.bins()) <= 1:
            return d.bins()[0]
=======
        h = d._data
        if len(h) <= 1:
            return list(h.keys())[0]
>>>>>>> 2e7460ad

        k = d.max_value_bin()
        d.pop(k)
        m = d.max_value_bin()
        d.restore(k)

        return m


    def second_selectivity(self, d):
        """
        Return the selectivity of the second largest value in the distribution.
        If there is one feature_bin only, the selectivity is 0, since there is no second
        peack at all, and this value is also used to discriminate the validity
        of second_max_value_bin()
        Selectivity is computed in two ways depending on whether the variable is
        a cyclic, as in selectivity()
        """
        if len( d._data ) <= 1:
            return 0.0
        if d.cyclic == True:
            return self._vector_second_selectivity(d)
        else:
            return self._relative_second_selectivity(d)


    def _relative_second_selectivity(self, d):
        """
        Return the value of the second maximum as a proportion of the sum_value()
        see _relative_selectivity() for further details
        """
        k = d.max_value_bin()
<<<<<<< HEAD
        d.pop(k)
        m = max(d.values())
        d.restore(k)

        proportion = d._safe_divide(m, sum(d.values()))
        offset = 1.0 / len(d.data())
=======
        v = h.pop(k)
        m = max(list(h.values()))
        h[k] = v

        proportion = d._safe_divide(m, sum(list(h.values())))
        offset = 1.0 / len(h)
>>>>>>> 2e7460ad
        scaled = (proportion - offset) / (1.0 - offset)

        return max(scaled, 0.0)


    def _vector_second_selectivity(self, d):
        """
        Return the magnitude of the vector_sum() of all bins excluding the
        maximum one, divided by the sum_value().
        see _vector_selectivity() for further details
        """
        k = d.max_value_bin()
        d.pop(k)
        s = self.vector_sum(d)[0]
        d.restore(k)

<<<<<<< HEAD
        return d._safe_divide(s, sum(d.values()))
=======
        return self._safe_divide(s, sum(list(h.values())))
>>>>>>> 2e7460ad


    def second_peak_bin(self, d):
        """
        Return the feature_bin with the second peak in the distribution.
        Unlike second_max_value_bin(), it does not return a feature_bin which is the
        second largest value, if laying on a wing of the first peak, the second
        peak is returned only if the distribution is truly multimodal. If it isn't,
        return the first peak (for compatibility with numpy array type, and
        plotting compatibility), however the corresponding selectivity will be
        forced to 0.0
        """
        h = d.data()
        l = len(h)
        if l <= 1:
<<<<<<< HEAD
            return d.keys()[0]

        ks = list(h.keys())
        ks.sort()
        ik0 = ks.index(d.keys()[np.argmax(d.values())])
=======
            return list(h.keys())[0]

        ks = list(h.keys())
        ks.sort()
        ik0 = ks.index(list(h.keys())[np.argmax(list(h.values()))])
>>>>>>> 2e7460ad
        k0 = ks[ik0]
        v0 = h[k0]

        v = v0
        k = k0
        ik = ik0
        while h[k] <= v:
            ik += 1
            if ik >= l:
                ik = 0
            if ik == ik0:
                return k0
            v = h[k]
            k = ks[ik]
        ik1 = ik

        v = v0
        k = k0
        ik = ik0
        while h[k] <= v:
            ik -= 1
            if ik < 0:
                ik = l - 1
            if ik == ik0:
                return k0
            v = h[k]
            k = ks[ik]
        ik2 = ik

        if ik1 == ik2:
            return ks[ik1]

        ik = ik1
        m = 0
        while ik != ik2:
            k = ks[ik]
            if h[k] > m:
                m = h[k]
                im = ik
            ik += 1
            if ik >= l:
                ik = 0

        return ks[im]


    def second_peak_selectivity(self, d):
        """
        Return the selectivity of the second peak in the distribution.

        If the distribution has only one peak, return 0.0, and this value is
        also usefl to discriminate the validity of second_peak_bin()
        """
        l = len(d.keys())
        if l <= 1:
            return 0.0

        p1 = d.max_value_bin()
        p2 = self.second_peak_bin(d)
        if p1 == p2:
            return 0.0

<<<<<<< HEAD
        m = d.get_value(p2)
        proportion = d._safe_divide(m, sum(d.values()))
        offset = 1.0 / l
=======
        m = h[p2]
        proportion = d._safe_divide(m, sum(list(h.values())))
        offset = 1.0 / len(h)
>>>>>>> 2e7460ad
        scaled = (proportion - offset) / (1.0 - offset)

        return max(scaled, 0.0)


    def second_peak(self, d):
        """
        Return preference and selectivity of the second peak in the distribution.

        It is just the combination of second_peak_bin() and
        second_peak_selectivity(), with the advantage of avoiding a duplicate
        call of second_peak_bin(), if the user is interested in both preference
        and selectivity, as often is the case.
        """
<<<<<<< HEAD
        l = len(d.keys())
        if l <= 1:
            return (d.keys()[0], 0.0)
=======
        h = d._data
        if len(h) <= 1:
            return (list(h.keys())[0], 0.0)
>>>>>>> 2e7460ad

        p1 = d.max_value_bin()
        p2 = self.second_peak_bin(d)
        if p1 == p2:
            return (p1, 0.0)

<<<<<<< HEAD
        m = d.get_value(p2)
        proportion = d._safe_divide(m, sum(d.values()))
        offset = 1.0 / l
=======
        m = h[p2]
        proportion = d._safe_divide(m, sum(list(h.values())))
        offset = 1.0 / len(h)
>>>>>>> 2e7460ad
        scaled = (proportion - offset) / (1.0 - offset)

        return (p2, max(scaled, 0.0))


    __abstract = True


class DSF_MaxValue(DescriptiveStatisticFn):
    """
    Return the peak value of the given distribution

    """


    def __call__(self, d):
        p = self.value_scale[1] * (d.max_value_bin() + self.value_scale[0])
        s = self.selectivity_scale[1] * (self.selectivity(d)+self.selectivity_scale[0])

        return {"": Pref(preference=p, selectivity=s)}



class DSF_WeightedAverage(DescriptiveStatisticFn):
    """
    Return the main mode of the given distribution

    The prefence value ia a continuous, interpolated equivalent of the max_value_bin().
    For a cyclic distribution, this is the direction of the vector
    sum (see vector_sum()).
    For a non-cyclic distribution, this is the arithmetic average
    of the data on the bin_axis, where each feature_bin is weighted by its
    value.
    Such a computation will generally produce much more precise maps using
    fewer test stimuli than the discrete method.  However, weighted_average
    methods generally require uniform and full-range sampling, which is not
    always feasible.
    For measurements at evenly-spaced intervals over the full range of
    possible parameter values, weighted_averages are a good measure of the
    underlying continuous-valued parameter preference, assuming that neurons
    are tuned broadly enough (and/or sampled finely enough) that they
    respond to at least two of the tested parameter values.  This method
    will not usually give good results when those criteria are not met, i.e.
    if the sampling is too sparse, not at evenly-spaced intervals, or does
    not cover the full range of possible values.  In such cases
    max_value_bin should be used, and the number of test patterns will
    usually need to be increased instead.
    """

    def __call__(self, d):
        p = d.vector_sum()[1] if d.cyclic else self._weighted_average(d)
        p = self.value_scale[1] * (p + self.value_scale[0])
        s = self.selectivity_scale[1] * (self.selectivity(d) + self.selectivity_scale[0])

        return {"": Pref(preference=p, selectivity=s)}



class DSF_TopTwoValues(DescriptiveBimodalStatisticFn):
    """
    Return the two max values of distributions in the given matrix

    """


    def __call__(self, d):
        r = {}
        p = self.value_scale[1] * (d.max_value_bin() + self.value_scale[0])
        s = self.selectivity_scale[1] * (self.selectivity(d) + self.selectivity_scale[0])
        r[""] = Pref(preference=p, selectivity=s)
        p = self.second_max_value_bin(d)
        s = self.second_selectivity(d)
        p = self.value_scale[1] * (p + self.value_scale[0])
        s = self.selectivity_scale[1] * (s + self.selectivity_scale[0])
        r["Mode2"] = Pref(preference=p, selectivity=s)

        return r


class DSF_BimodalPeaks(DescriptiveBimodalStatisticFn):
    """
    Return the two peak values of distributions in the given matrix
    """

    def __call__(self, d):
        r = {}
        p = self.value_scale[1] * (d.max_value_bin() + self.value_scale[0])
        s = self.selectivity_scale[1] * (self.selectivity(d) + self.selectivity_scale[0])
        r[""] = Pref(preference=p, selectivity=s)
        p, s = self.second_peak(d)
        p = self.value_scale[1] * (p + self.value_scale[0])
        s = self.selectivity_scale[1] * (s + self.selectivity_scale[0])
        r["Mode2"] = Pref(preference=p, selectivity=s)

        return r



class VonMisesStatisticFn(DistributionStatisticFn):
    """
    Base class for von Mises statistics
    """

    # values to fit the maximum value of k parameter in von Mises distribution,
    # as a function of the number of bins in the distribution. Useful for
    # keeping selectivity in range 0..1. Values derived offline from distribution
    # with a single active feature_bin, and total bins from 8 to 32
    vm_kappa_fit = (0.206, 0.614)

    # level of activity in units confoundable with noise. Used in von Mises fit,
    # for two purposes: if the standard deviation of a distribution is below this
    # value, the distribution is assumed to lack any mode; it is the maximum level
    # of random noise added to a distribution before the fit optimization, for
    # stability reasons
    noise_level = 0.001

    # exit code of the distribution fit function. Codes are function-specific and
    # each fit function, if provide exit codes, should have corresponding string translation
    fit_exit_code = 0

    user_warned_if_unavailable = False

    __abstract = True

    def _orth(self, t):
        """
        Return the orthogonal orientation
        """
        if t < 0.5 * np.pi:
            return t + 0.5 * np.pi
        return t - 0.5 * np.pi


    def _in_pi(self, t):
        """
        Reduce orientation from -pi..2pi to 0..pi
        """
        if t > np.pi:
            return t - np.pi
        if t < 0:
            return t + np.pi
        return t


    def von_mises(self, pars, x):
        """
        Compute a simplified von Mises function.

        Original formulation in Richard von Mises, "Wahrscheinlichkeitsrechnung
        und ihre Anwendungen in der Statistik und theoretischen Physik", 1931,
        Deuticke, Leipzig; see also Mardia, K.V. and Jupp, P.E., " Directional
        Statistics", 1999, J. Wiley, p.36;
        http://en.wikipedia.org/wiki/Von_Mises_distribution
        The two differences are that this function is a continuous probability
        distribution on a semi-circle, while von Mises is on the full circle,
        and that the normalization factor, which is the inverse of the modified
        Bessel function of first kind and 0 degree in the original, is here a fit parameter.
        """
        a, k, t = pars
        return a * np.exp(k * (np.cos(2 * (x - t)) - 1))


    def von2_mises(self, pars, x):
        """
        Compute a simplified bimodal von Mises function

        Two superposed von Mises functions, with different peak and bandwith values
        """
        p1 = pars[: 3]
        p2 = pars[3:]
        return self.von_mises(p1, x) + self.von_mises(p2, x)


    def von_mises_res(self, pars, x, y):
        return y - self.von_mises(pars, x)


    def von2_mises_res(self, pars, x, y):
        return y - self.von2_mises(pars, x)


    def norm_sel(self, k, n):
        m = (self.vm_kappa_fit[0] + n * self.vm_kappa_fit[1])**2
        return np.log(1 + k) / np.log(1 + m)


    def fit_vm(self, distribution):
        """
        computes the best fit of the monovariate von Mises function in the
        semi-circle.
        Return a tuple with the orientation preference, in the same range of
        axis_bounds, the orientation selectivity, and an estimate of the
        goodness-of-fit, as the variance of the predicted orientation
        preference. The selectivity is given by the bandwith parameter of the
        von Mises function, modified for compatibility with other selectivity
        computations in this class. The bandwith parameter is transposed in
        logaritmic scale, and is normalized by the maximum value for the number
        of bins in the distribution, in order to give roughly 1.0 for a
        distribution with one feature_bin at 1.0 an all the other at 0.0, and 0.0 for
        uniform distributions. The normalizing factor of the selectivity is fit
        for the total number of bins, using fit parameters computed offline.
        There are conditions that prevents apriori the possibility to fit the
        distribution:
            * not enough bins, at least 4 are necessary
            * the distribution is too flat, below the noise level
        and conditions of aposteriori failures:
            * "ier" flag returned by leastsq out of ( 1, 2, 3, 4 )
            * no estimated Jacobian around the solution
            * negative bandwith (the peak of the distribution is convex)
        Note that these are the minimal conditions, their fulfillment does not
        warrant unimodality, is up to the user to check the goodness-of-fit value
        for an accurate acceptance of the fit.
        """
        if unavailable_scipy_optimize:
            if not VonMisesStatisticFn.user_warned_if_unavailable:
                param.Parameterized().warning("scipy.optimize not available, dummy von Mises fit")
                VonMisesStatisticFn.user_warned_if_unavailable=True
            self.fit_exit_code = 3
            return 0, 0, 0

        to_pi = np.pi / distribution.axis_range
        x = to_pi * np.array(distribution.bins())
        n = len(x)
        if n < 5:
            param.Parameterized().warning("No von Mises fit possible with less than 4 bins")
            self.fit_exit_code = -1
            return 0, 0, 0

        y = np.array(list(distribution.values()))
        if y.std() < self.noise_level:
            self.fit_exit_code = 1
            return 0, 0, 0

        rn = self.noise_level * np.random.random_sample(y.shape)
        p0 = (1.0, 1.0, distribution.max_value_bin())
        r = optimize.leastsq(self.von_mises_res, p0, args=(x, y + rn),
                             full_output=True)

        if not r[-1] in ( 1, 2, 3, 4 ):
            self.fit_exit_code = 100 + r[-1]
            return 0, 0, 0

        residuals = r[2]['fvec']
        jacobian = r[1]
        bandwith = r[0][1]
        tuning = r[0][2]

        if bandwith < 0:
            self.fit_exit_code = 1
            return 0, 0, 0

        if jacobian is None:
            self.fit_exit_code = 2
            return 0, 0, 0

        error = (residuals**2).sum() / (n - len(p0))
        covariance = jacobian * error
        g = covariance[2, 2]
        p = self._in_pi(tuning) / to_pi
        s = self.norm_sel(bandwith, n)
        self.fit_exit_code = 0
        return p, s, g


    def vm_fit_exit_codes(self):
        if self.fit_exit_code == 0:
            return "succesfull exit"
        if self.fit_exit_code == -1:
            return "not enough bins for this fit"
        if self.fit_exit_code == 1:
            return "flat distribution"
        if self.fit_exit_code == 2:
            return "flat distribution"
        if self.fit_exit_code == 3:
            return "missing scipy.optimize import"
        if self.fit_exit_code > 110:
            return "unknown exit code"
        if self.fit_exit_code > 100:
            return "error " + str(self.fit_exit_code - 100) + " in scipy.optimize.leastsq"

        return "unknown exit code"


    def fit_v2m(self, distribution):
        """
        computes the best fit of the bivariate von Mises function in the
        semi-circle.
        Return the tuple:
        (
            orientation1_preference, orientation1_selectivity, goodness_of_fit1,
            orientation2_preference, orientation2_selectivity, goodness_of_fit2
        )
        See fit_vm() for considerations about selectivity and goodness_of_fit
        """
        null = 0, 0, 0, 0, 0, 0
        if unavailable_scipy_optimize:
            if not VonMisesStatisticFn.user_warned_if_unavailable:
                param.Parameterized().warning("scipy.optimize not available, dummy von Mises fit")
                VonMisesStatisticFn.user_warned_if_unavailable=True
            self.fit_exit_code = 3
            return null

        to_pi = np.pi / distribution.axis_range
        x = to_pi * np.array(distribution.bins())
        n = len(x)
        if n < 9:
            param.Parameterized().warning( "no bimodal von Mises fit possible with less than 8 bins" )
            self.fit_exit_code = -1
            return null
        y = np.array(list(distribution.values()))
        if y.std() < self.noise_level:
            self.fit_exit_code = 1
            return null

        rn = self.noise_level * np.random.random_sample(y.shape)
        t0 = distribution.max_value_bin()
        p0 = (1.0, 1.0, t0, 1.0, 1.0, self._orth(t0))
        r = optimize.leastsq(self.von2_mises_res, p0, args=(x, y + rn),
                             full_output=True)
        if not r[-1] in ( 1, 2, 3, 4 ):
            self.fit_exit_code = 100 + r[-1]
            return null
        residuals = r[2]['fvec']
        jacobian = r[1]
        bandwith_1 = r[0][1]
        tuning_1 = r[0][2]
        bandwith_2 = r[0][4]
        tuning_2 = r[0][5]
        if jacobian is None:
            self.fit_exit_code = 2
            return null
        if bandwith_1 < 0:
            self.fit_exit_code = 1
            return null
        if bandwith_2 < 0:
            self.fit_exit_code = 1
            return null

        error = (residuals ** 2).sum() / (n - len(p0))
        covariance = jacobian * error
        g1 = covariance[2, 2]
        g2 = covariance[5, 5]
        p1 = self._in_pi(tuning_1) / to_pi
        p2 = self._in_pi(tuning_2) / to_pi
        s1 = self.norm_sel(bandwith_1, n)
        s2 = self.norm_sel(bandwith_2, n)
        self.fit_exit_code = 0
        return p1, s1, g1, p2, s2, g2


    def __call__(self,  distribution):
        """
        Apply the distribution statistic function; must be implemented by subclasses.

        """
        raise NotImplementedError



class DSF_VonMisesFit(VonMisesStatisticFn):
    """
    Return the main mode of distribution in the given matrix, by fit with von Mises function.
    """

    worst_fit = param.Number(default=0.5, bounds=(0.0, None), softbounds=(0.0, 1.0), doc="""
            worst good-of-fitness value for accepting the distribution as monomodal""")

    # default result in case of failure of the fit
    null_result = {"": Pref(preference=0, selectivity=0, goodness_of_fit=0),
                   "Modes": Pref(number=0)}

    def __call__(self, distribution):
        f = self.fit_vm(distribution)
        if self.fit_exit_code != 0 or f[-1] > self.worst_fit:
            return self.null_result
        results = {}
        p, s, g = f
        p = self.value_scale[1] * (p + self.value_scale[0])
        s = self.selectivity_scale[1] * (s + self.selectivity_scale[0])
        results[""] = Pref(preference=p, selectivity=s, goodness_of_fit=g)
        results["Modes"] = Pref(number=1)

        return results



class DSF_BimodalVonMisesFit(VonMisesStatisticFn):
    """
    Return the two modes of distributions in the given matrix, by fit with von Mises function

    The results of the main mode are available in
    self.{preference,selectivity,good_of_fit}, while the second mode results are
    in the first element of the self.more_modes list, as a dictionary with keys
    preference,selectivity,good_of_fit.
    """

    worst_fit = param.Number(default=0.5, bounds=(0.0, None), softbounds=(0.0, 1.0), doc="""
            Worst good-of-fitness value for accepting the distribution as mono- or bi-modal""")

    # default result in case of failure of the fit
    null_result = {
        "": Pref(preference=0, selectivity=0, goodness_of_fit=0),
        "Mode2": Pref(preference=0, selectivity=0, goodness_of_fit=0),
        "Modes": Pref(number=0)
    }


    def _analyze_distr(self, d):
        """
        Analyze the given distribution with von Mises bimodal fit.

        The distribution is analyzed with both unimodal and bimodal fits, and a
        decision about the number of modes is made by comparing the goodness of
        fit. It is a quick but inaccurate way of estimating the number of modes.
        Return preference, selectivity, goodness of fit for both modes, and the
        estimated numer of modes, None if even the unimodal fit failed. If the
        distribution is unimodal, values of the second mode are set to 0. The main
        mode is always the one with the largest selectivity (von Mises bandwith).
        """
        no1 = False
        f = self.fit_vm(d)
        if self.fit_exit_code != 0:
            no1 = True
        p, s, g = f
        f2 = self.fit_v2m(d)
        if self.fit_exit_code != 0 or f2[2] > self.worst_fit:
            if no1 or f[-1] > self.worst_fit:
                return None
            return p, s, g, 0, 0, 0, 1
        p1, s1, g1, p2, s2, g2 = f2
        if g1 > g:
            return p, s, g, 0, 0, 0, 1

        if s2 > s1:
            return p2, s2, g2, p1, s1, g1, 2

        return p1, s1, g1, p2, s2, g2, 2


    def __call__(self, distribution):
        f = self._analyze_distr(distribution)
        if f is None:
            return self.null_result

        results = {}
        p, s, g = f[: 3]
        p = self.value_scale[1] * (p + self.value_scale[0])
        s = self.selectivity_scale[1] * (s + self.selectivity_scale[0])
        results[""] = Pref(preference=p, selectivity=s, goodness_of_fit=g)
        p, s, g, n = f[3:]
        p = self.value_scale[1] * (p + self.value_scale[0])
        s = self.selectivity_scale[1] * (s + self.selectivity_scale[0])
        results["Mode2"] = Pref(preference=p, selectivity=s, goodness_of_fit=g)
        results["Modes"] = Pref(number=n)

        return results<|MERGE_RESOLUTION|>--- conflicted
+++ resolved
@@ -249,11 +249,7 @@
         Note that the feature_bin-order of values returned does not necessarily
         match that returned by counts().
         """
-<<<<<<< HEAD
         return self._values
-=======
-        return list(self._data.values())
->>>>>>> 2e7460ad
 
 
     def counts(self):
@@ -275,53 +271,7 @@
         """
         Return a list of bins that have been populated.
         """
-<<<<<<< HEAD
         return self._keys
-=======
-        return list(self._data.keys())
-
-
-    def add(self, new_data):
-        """
-        Add a set of new data in the form of a dictionary of (bin,
-        value) pairs.  If the bin already exists, the value is added
-        to the current value.  If the bin doesn't exist, one is created
-        with that value.
-
-        Bin numbers outside axis_bounds are allowed for cyclic=True,
-        but otherwise a ValueError is raised.
-
-        If keep_peak=True, the value of the bin is the maximum of the
-        current value and the supplied value.  That is, the bin stores
-        the peak value seen so far.  Note that each call will increase
-        the total_value and total_count (and thus decrease the
-        value_mag() and count_mag()) even if the value doesn't happen
-        to be the maximum seen so far, since each data point still
-        helps improve the sampling and thus the confidence.
-        """
-        for bin in new_data.keys():
-
-            if self.cyclic==False:
-                if not (self.axis_bounds[0] <= bin <= self.axis_bounds[1]):
-                    raise ValueError("Bin outside bounds.")
-            # CEBALERT: Neet to support wrapping of bin values
-            # else:  new_bin = wrap(self.axis_bounds[0], self.axis_bounds[1], bin)
-            new_bin = bin
-
-            if new_bin not in self._data:
-                self._data[new_bin] = 0.0
-                self._counts[new_bin] = 0
-
-            new_value = new_data[bin]
-            self.total_value += new_value
-            self._counts[new_bin] += 1
-            self.total_count += 1
-
-            if self.keep_peak == True:
-                if new_value > self._data[new_bin]: self._data[new_bin] = new_value
-            else:
-                self._data[new_bin] += new_value
->>>>>>> 2e7460ad
 
 
     def sub_distr( self, distr ):
@@ -341,7 +291,6 @@
 
 
     def max_value_bin(self):
-<<<<<<< HEAD
         """
         Return the feature_bin with the largest value.
         
@@ -354,15 +303,6 @@
     def weighted_sum(self):
         """Return the sum of each value times its feature_bin."""
         return np.inner(self._keys, self._values)
-=======
-        """Return the bin with the largest value."""
-        return list(self._data.keys())[np.argmax(list(self._data.values()))]
-
-
-    def weighted_sum(self):
-        """Return the sum of each value times its bin."""
-        return np.inner(list(self._data.keys()), list(self._data.values()))
->>>>>>> 2e7460ad
 
 
     def value_mag(self, feature_bin):
@@ -496,40 +436,16 @@
 
         """
         # vectors are represented in polar form as complex numbers
-<<<<<<< HEAD
         h = d.data()
         theta = calc_theta(np.array(list(h.keys())), d.axis_range)
         return d._fast_vector_sum(list(h.values()), theta)
-=======
-        h = d._data
-        r = list(h.values())
-        theta = d._bins_to_radians(np.array(list(h.keys())))
-        v_sum = np.inner(r, np.exp(theta * 1j))
-
-        magnitude = abs(v_sum)
-        direction = arg(v_sum)
-
-        if v_sum == 0:
-            d.undefined_vals += 1
-
-        direction_radians = d._radians_to_bins(direction)
-
-        # wrap the direction because arctan2 returns principal values
-        wrapped_direction = wrap(d.axis_bounds[0], d.axis_bounds[1], direction_radians)
-
-        return (magnitude, wrapped_direction)
->>>>>>> 2e7460ad
 
 
     def _weighted_average(self, d ):
         """
         Return the weighted_sum divided by the sum of the values
         """
-<<<<<<< HEAD
         return d._safe_divide(d.weighted_sum(), sum(d.values()))
-=======
-        return d._safe_divide(d.weighted_sum(), sum(list(d._data.values())))
->>>>>>> 2e7460ad
 
 
     def selectivity(self, d):
@@ -572,14 +488,8 @@
         if len(d.data()) <= 1:
             return 1.0
 
-<<<<<<< HEAD
         proportion = d._safe_divide(max(d.values()), sum(d.values()))
         offset = 1.0/len(d.values())
-=======
-        proportion = d._safe_divide(max(list(d._data.values())),
-                                    sum(list(d._data.values())))
-        offset = 1.0/len(d._data)
->>>>>>> 2e7460ad
         scaled = (proportion-offset) / (1.0-offset)
 
         # negative scaled is possible
@@ -609,11 +519,7 @@
         value of undefined_values() before and after a series of
         calls to this function.
         """
-<<<<<<< HEAD
         return d._safe_divide(d.vector_sum()[0], sum(d.values()))
-=======
-        return d._safe_divide(self.vector_sum(d)[0], sum(list(d._data.values())))
->>>>>>> 2e7460ad
 
 
     __abstract = True
@@ -634,14 +540,8 @@
         mistakenly be claimed as secondary maximum, by forcing its selectivity
         to 0.0
         """
-<<<<<<< HEAD
         if len(d.bins()) <= 1:
             return d.bins()[0]
-=======
-        h = d._data
-        if len(h) <= 1:
-            return list(h.keys())[0]
->>>>>>> 2e7460ad
 
         k = d.max_value_bin()
         d.pop(k)
@@ -674,21 +574,12 @@
         see _relative_selectivity() for further details
         """
         k = d.max_value_bin()
-<<<<<<< HEAD
         d.pop(k)
         m = max(d.values())
         d.restore(k)
 
         proportion = d._safe_divide(m, sum(d.values()))
         offset = 1.0 / len(d.data())
-=======
-        v = h.pop(k)
-        m = max(list(h.values()))
-        h[k] = v
-
-        proportion = d._safe_divide(m, sum(list(h.values())))
-        offset = 1.0 / len(h)
->>>>>>> 2e7460ad
         scaled = (proportion - offset) / (1.0 - offset)
 
         return max(scaled, 0.0)
@@ -705,11 +596,7 @@
         s = self.vector_sum(d)[0]
         d.restore(k)
 
-<<<<<<< HEAD
-        return d._safe_divide(s, sum(d.values()))
-=======
-        return self._safe_divide(s, sum(list(h.values())))
->>>>>>> 2e7460ad
+        return self._safe_divide(s, sum(d.values()))
 
 
     def second_peak_bin(self, d):
@@ -725,19 +612,11 @@
         h = d.data()
         l = len(h)
         if l <= 1:
-<<<<<<< HEAD
             return d.keys()[0]
 
         ks = list(h.keys())
         ks.sort()
         ik0 = ks.index(d.keys()[np.argmax(d.values())])
-=======
-            return list(h.keys())[0]
-
-        ks = list(h.keys())
-        ks.sort()
-        ik0 = ks.index(list(h.keys())[np.argmax(list(h.values()))])
->>>>>>> 2e7460ad
         k0 = ks[ik0]
         v0 = h[k0]
 
@@ -800,15 +679,9 @@
         if p1 == p2:
             return 0.0
 
-<<<<<<< HEAD
         m = d.get_value(p2)
         proportion = d._safe_divide(m, sum(d.values()))
         offset = 1.0 / l
-=======
-        m = h[p2]
-        proportion = d._safe_divide(m, sum(list(h.values())))
-        offset = 1.0 / len(h)
->>>>>>> 2e7460ad
         scaled = (proportion - offset) / (1.0 - offset)
 
         return max(scaled, 0.0)
@@ -823,30 +696,18 @@
         call of second_peak_bin(), if the user is interested in both preference
         and selectivity, as often is the case.
         """
-<<<<<<< HEAD
         l = len(d.keys())
         if l <= 1:
             return (d.keys()[0], 0.0)
-=======
-        h = d._data
-        if len(h) <= 1:
-            return (list(h.keys())[0], 0.0)
->>>>>>> 2e7460ad
 
         p1 = d.max_value_bin()
         p2 = self.second_peak_bin(d)
         if p1 == p2:
             return (p1, 0.0)
 
-<<<<<<< HEAD
         m = d.get_value(p2)
         proportion = d._safe_divide(m, sum(d.values()))
         offset = 1.0 / l
-=======
-        m = h[p2]
-        proportion = d._safe_divide(m, sum(list(h.values())))
-        offset = 1.0 / len(h)
->>>>>>> 2e7460ad
         scaled = (proportion - offset) / (1.0 - offset)
 
         return (p2, max(scaled, 0.0))
@@ -1075,7 +936,7 @@
             self.fit_exit_code = -1
             return 0, 0, 0
 
-        y = np.array(list(distribution.values()))
+        y = np.array(distribution.values())
         if y.std() < self.noise_level:
             self.fit_exit_code = 1
             return 0, 0, 0
@@ -1156,7 +1017,7 @@
             param.Parameterized().warning( "no bimodal von Mises fit possible with less than 8 bins" )
             self.fit_exit_code = -1
             return null
-        y = np.array(list(distribution.values()))
+        y = np.array(distribution.values())
         if y.std() < self.noise_level:
             self.fit_exit_code = 1
             return null
